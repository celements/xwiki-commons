--- conflicted
+++ resolved
@@ -34,12 +34,8 @@
   <packaging>jar</packaging>
   <description>XWiki Commons - Component - Default Implementation</description>
   <properties>
-<<<<<<< HEAD
     <xwiki.clover.targetPercentage>74.6%</xwiki.clover.targetPercentage>
-=======
-    <xwiki.clover.targetPercentage>72.7%</xwiki.clover.targetPercentage>
     <xwiki.jacoco.instructionRatio>68.30</xwiki.jacoco.instructionRatio>
->>>>>>> 92c686a4
     <!-- Skipping CLIRR since xwiki-commons-legacy-component-default wraps this module and runs CLIRR on it -->
     <xwiki.clirr.skip>true</xwiki.clirr.skip>
   </properties>
