--- conflicted
+++ resolved
@@ -200,33 +200,6 @@
     @Override
     public IterableResult<Extension> search(String pattern, int offset, int nb) throws SearchException
     {
-<<<<<<< HEAD
-        Pattern patternMatcher = Pattern.compile(SEARCH_PATTERN_SUFFIXNPREFIX + pattern + SEARCH_PATTERN_SUFFIXNPREFIX);
-
-        List<Extension> result = new ArrayList<Extension>();
-
-        for (CoreExtension extension : this.extensions.values()) {
-            // Split the test to avoid exceeding the boolean expression complexity limit.
-            boolean matches = patternMatcher.matcher(extension.getId().getId()).matches();
-
-            String name = extension.getName();
-            matches = matches || (name != null && patternMatcher.matcher(name).matches());
-
-            String summary = extension.getSummary();
-            matches = matches || (summary != null && patternMatcher.matcher(summary).matches());
-
-            String description = extension.getDescription();
-            matches = matches || (description != null && patternMatcher.matcher(description).matches());
-
-            if (matches) {
-                result.add(extension);
-            }
-        }
-
-        return new CollectionIterableResult<Extension>(result.size(), offset, result.subList(offset,
-            Math.min(result.size(), offset + nb)));
-=======
         return RepositoryUtils.searchInCollection(pattern, offset, nb, this.extensions.values());
->>>>>>> c52494b3
     }
 }