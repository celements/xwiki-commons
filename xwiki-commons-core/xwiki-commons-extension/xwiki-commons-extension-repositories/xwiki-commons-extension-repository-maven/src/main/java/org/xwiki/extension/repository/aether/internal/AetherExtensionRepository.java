--- conflicted
+++ resolved
@@ -69,13 +69,10 @@
 import org.eclipse.aether.util.version.GenericVersionScheme;
 import org.eclipse.aether.version.InvalidVersionSpecificationException;
 import org.xwiki.component.manager.ComponentManager;
-<<<<<<< HEAD
 import org.xwiki.component.util.DefaultParameterizedType;
 import org.xwiki.extension.DefaultExtensionAuthor;
 import org.xwiki.extension.DefaultExtensionIssueManagement;
 import org.xwiki.extension.DefaultExtensionScm;
-=======
->>>>>>> 8166b7fb
 import org.xwiki.extension.Extension;
 import org.xwiki.extension.ExtensionDependency;
 import org.xwiki.extension.ExtensionFeature;
@@ -390,7 +387,6 @@
 
         AetherExtension extension = new AetherExtension(mavenExtension, filerArtifact, this);
 
-<<<<<<< HEAD
         // features
         String featuresString = getProperty(model, MPNAME_FEATURES);
         if (StringUtils.isNotBlank(featuresString)) {
@@ -399,11 +395,8 @@
                 new DefaultParameterizedType(null, List.class, ExtensionFeature.class), featuresString));
         }
 
-        // dependencies
-=======
         // Convert Maven dependencies to Aether dependencies
         List<ExtensionDependency> dependencies = new ArrayList<>(mavenExtension.getDependencies().size());
->>>>>>> 8166b7fb
         try {
             ArtifactTypeRegistry stereotypes = session.getArtifactTypeRegistry();
 
